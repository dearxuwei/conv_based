--- conflicted
+++ resolved
@@ -8,11 +8,8 @@
 - **`convca_read_djl.py`** – Data loader for an alternative DJL dataset with similar preprocessing routines.
 - **`CONVCA.py`** – Implementation of the `ConvCA` model that extracts features via time‑domain convolutions and computes correlations with template and reference signals.
 - **`FFCA.py`** – Defines `FFTCA`, a variant where the time‑domain convolutions are replaced by learnable frequency‑domain filtering.
-<<<<<<< HEAD
 - **`ConvFFTCA.py`** – Contains the SE fusion model `ConvFFTCA_SE` and the improved `ConvFFTCA_Parallel` variant with dynamic gating between time-/frequency-domain correlations.
-=======
 - **`ConvFFTCA.py`** – Contains the SE fusion model `ConvFFTCA_SE` and the new `ConvFFTCA_Parallel` variant that fuses time/frequency branches during correlation.
->>>>>>> 4ecd4ecd
 - **`main_CONCA.py`**, **`main_FFCA.py`**, **`main_ConvFFCA.py`** – Example scripts that perform leave‑one‑subject‑out experiments on the Benchmark dataset using the corresponding models.
 
 ## Usage
